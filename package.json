{
<<<<<<< HEAD
  "name": "webrtc",
  "version": "0.0.1",
  "description": "A shim to insulate apps from WebRTC spec changes and browser prefix differences",
=======
  "name": "webrtc-adapter-test",
  "version": "0.2.10",
  "description": "Hide browser differences in WebRTC APIs (test package name)",
>>>>>>> e11f49ea
  "license": "BSD-3-Clause",
  "main": "out/adapter.js",
  "repository": {
    "type": "git",
    "url": "https://github.com/webrtc/adapter.git"
  },
  "authors": [
    "The WebRTC project authors (https://www.webrtc.org/)"
  ],
  "scripts": {
    "prepublish": "grunt build",
    "test": "grunt && test/run-tests"
  },
  "dependencies": {
    "grunt": "^0.4.5",
    "grunt-browserify": "^4.0.1",
    "grunt-cli": ">=0.1.9"
  },
  "devDependencies": {
    "chromedriver": "^2.16.0",
    "grunt": "^0.4.5",
    "grunt-browserify": "^4.0.1",
    "grunt-cli": ">=0.1.9",
    "grunt-contrib-jshint": "^0.11.2",
    "grunt-githooks": "^0.3.1",
    "grunt-jscs": "^2.0.0",
    "selenium-webdriver": "^2.48.0",
    "tape": "^4.0.0",
    "travis-multirunner": "^3.0.0"
  }
}<|MERGE_RESOLUTION|>--- conflicted
+++ resolved
@@ -1,13 +1,7 @@
 {
-<<<<<<< HEAD
-  "name": "webrtc",
-  "version": "0.0.1",
+  "name": "webrtc-adapter",
+  "version": "0.3.0",
   "description": "A shim to insulate apps from WebRTC spec changes and browser prefix differences",
-=======
-  "name": "webrtc-adapter-test",
-  "version": "0.2.10",
-  "description": "Hide browser differences in WebRTC APIs (test package name)",
->>>>>>> e11f49ea
   "license": "BSD-3-Clause",
   "main": "out/adapter.js",
   "repository": {
