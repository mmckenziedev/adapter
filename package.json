{
  "name": "webrtc-adapter",
  "version": "0.3.0",
  "description": "A shim to insulate apps from WebRTC spec changes and browser prefix differences",
  "license": "BSD-3-Clause",
  "main": "out/adapter.js",
  "repository": {
    "type": "git",
    "url": "https://github.com/webrtc/adapter.git"
  },
  "authors": [
    "The WebRTC project authors (https://www.webrtc.org/)"
  ],
  "scripts": {
<<<<<<< HEAD
    "test": "grunt && test/run-tests | faucet"
=======
    "prepublish": "grunt build",
    "test": "grunt && test/run-tests"
>>>>>>> ad2a9279
  },
  "dependencies": {
    "grunt": "^0.4.5",
    "grunt-browserify": "^4.0.1",
    "grunt-cli": ">=0.1.9"
  },
  "devDependencies": {
    "chromedriver": "^2.16.0",
    "grunt": "^0.4.5",
    "grunt-browserify": "^4.0.1",
    "grunt-cli": ">=0.1.9",
    "grunt-contrib-jshint": "^0.11.2",
    "grunt-githooks": "^0.3.1",
    "grunt-jscs": "^2.0.0",
    "selenium-webdriver": "^2.48.0",
    "tape": "^4.0.0",
<<<<<<< HEAD
    "testling": "^1.7.1",
    "travis-multirunner": "^3.0.0",
    "faucet": "0.0.1"
=======
    "travis-multirunner": "^3.0.0"
>>>>>>> ad2a9279
  }
}<|MERGE_RESOLUTION|>--- conflicted
+++ resolved
@@ -12,12 +12,8 @@
     "The WebRTC project authors (https://www.webrtc.org/)"
   ],
   "scripts": {
-<<<<<<< HEAD
+    "prepublish": "grunt build",
     "test": "grunt && test/run-tests | faucet"
-=======
-    "prepublish": "grunt build",
-    "test": "grunt && test/run-tests"
->>>>>>> ad2a9279
   },
   "dependencies": {
     "grunt": "^0.4.5",
@@ -34,12 +30,7 @@
     "grunt-jscs": "^2.0.0",
     "selenium-webdriver": "^2.48.0",
     "tape": "^4.0.0",
-<<<<<<< HEAD
-    "testling": "^1.7.1",
     "travis-multirunner": "^3.0.0",
     "faucet": "0.0.1"
-=======
-    "travis-multirunner": "^3.0.0"
->>>>>>> ad2a9279
   }
 }