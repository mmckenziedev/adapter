--- conflicted
+++ resolved
@@ -109,7 +109,6 @@
       var sections = SDPUtils.splitSections(self.localDescription.sdp);
       // FIXME: need to apply ice candidates in a way which is async but in-order
       this._localIceCandidatesBuffer.forEach(function(event) {
-<<<<<<< HEAD
         var end = !event.candidate || Object.keys(event.candidate).length == 0;
         if (end) {
           for (var j = 1; j < sections.length; j++) {
@@ -119,10 +118,7 @@
           sections[event.candidate.sdpMLineIndex + 1] +=
               event.candidate.candidate + '\r\n';
         }
-
-=======
         self.dispatchEvent(event);
->>>>>>> b832868c
         if (self.onicecandidate !== null) {
           self.onicecandidate(event);
         }
