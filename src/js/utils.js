/*
 *  Copyright (c) 2016 The WebRTC project authors. All Rights Reserved.
 *
 *  Use of this source code is governed by a BSD-style license
 *  that can be found in the LICENSE file in the root of the source
 *  tree.
 */
 /* eslint-env node */
'use strict';

var logDisabled_ = false;

// Utility methods.
var utils = {
  disableLog: function(bool) {
    if (typeof bool !== 'boolean') {
      return new Error('Argument type: ' + typeof bool +
          '. Please use a boolean.');
    }
    logDisabled_ = bool;
    return (bool) ? 'adapter.js logging disabled' :
        'adapter.js logging enabled';
  },

  log: function() {
    if (typeof window === 'object') {
      if (logDisabled_) {
        return;
      }
      if (typeof console !== 'undefined' && typeof console.log === 'function') {
        console.log.apply(console, arguments);
      }
    }
  },

  /**
   * Extract browser version out of the provided user agent string.
   *
   * @param {!string} uastring userAgent string.
   * @param {!string} expr Regular expression used as match criteria.
   * @param {!number} pos position in the version string to be returned.
   * @return {!number} browser version.
   */
  extractVersion: function(uastring, expr, pos) {
    var match = uastring.match(expr);
    return match && match.length >= pos && parseInt(match[pos], 10);
  },

  /**
   * Browser detector.
   *
   * @return {object} result containing browser, version and minVersion
   *     properties.
   */
  detectBrowser: function() {
    // Returned result object.
    var result = {};
    result.browser = null;
    result.version = null;
    result.minVersion = null;

    // Fail early if it's not a browser
    if (typeof window === 'undefined' || !window.navigator) {
      result.browser = 'Not a browser.';
      return result;
    }

    // Firefox.
    if (navigator.mozGetUserMedia) {
      result.browser = 'firefox';
      result.version = this.extractVersion(navigator.userAgent,
          /Firefox\/([0-9]+)\./, 1);
      result.minVersion = 31;

    // all webkit-based browsers
    } else if (navigator.webkitGetUserMedia) {

      // Chrome, Chromium, Webview, Opera, all use the chrome shim for now
      if( window.webkitRTCPeerConnection) {
        result.browser = 'chrome';
        result.version = this.extractVersion(navigator.userAgent,
          /Chrom(e|ium)\/([0-9]+)\./, 2);
<<<<<<< HEAD
        result.minVersion = 38;
     
      // 03/20 commit in webkit removed the RTCPeerconnection for now 
      } else {

      // Safari uses its own shim.
      //
      // Safari UA substrings of interesti for reference:
      // - webkit version:            AppleWebKit/602.1.25 (also used in Cr)
      // - safari commercial version: Version/9.0.3
      // - safari webkit version:     Safari/601.4.4 (also used in Cr)
      // if the safari webkit version and webkit versions are different,
      // ... this is a nightly version.
      if (navigator.userAgent.match(/Safari\//)) {
        result.browser = 'safari';
        result.version = this.extractVersion(navigator.userAgent,
          /AppleWebKit\/([0-9]+)\./, 1);
        result.minVersion = 602;

        // unknown webkit-based browser
        } else {
          result.browser = 'Unsupported webkit-based browser.';
          return result;
        }
      }

=======
      result.minVersion = 38;
>>>>>>> 858a178b
    } else if (navigator.mediaDevices &&
        navigator.userAgent.match(/Edge\/(\d+).(\d+)$/)) {
      // Edge.
      result.browser = 'edge';
      result.version = this.extractVersion(navigator.userAgent,
          /Edge\/(\d+).(\d+)$/, 2);
      result.minVersion = 10547;

    } else {
      // Default fallthrough: not supported.
      result.browser = 'Not a supported browser.';
      return result;
    }

    // Warn if version is less than minVersion.
    if (result.version < result.minVersion) {
      utils.log('Browser: ' + result.browser + ' Version: ' + result.version +
          ' < minimum supported version: ' + result.minVersion +
          '\n some things might not work!');
    }

    return result;
  }
};

// Export.
module.exports = {
  log: utils.log,
  disableLog: utils.disableLog,
  browserDetails: utils.detectBrowser(),
  extractVersion: utils.extractVersion
};<|MERGE_RESOLUTION|>--- conflicted
+++ resolved
@@ -80,10 +80,10 @@
         result.browser = 'chrome';
         result.version = this.extractVersion(navigator.userAgent,
           /Chrom(e|ium)\/([0-9]+)\./, 2);
-<<<<<<< HEAD
         result.minVersion = 38;
      
-      // 03/20 commit in webkit removed the RTCPeerconnection for now 
+      // 03/20/16 commit in webkit removed the RTCPeerconnection for now
+      // in nightly.
       } else {
 
       // Safari uses its own shim.
@@ -107,9 +107,6 @@
         }
       }
 
-=======
-      result.minVersion = 38;
->>>>>>> 858a178b
     } else if (navigator.mediaDevices &&
         navigator.userAgent.match(/Edge\/(\d+).(\d+)$/)) {
       // Edge.
