--- conflicted
+++ resolved
@@ -83,10 +83,6 @@
       return result;
     }
 
-<<<<<<< HEAD
-    // Non supported browser default.
-    result.browser = 'Not a supported browser.';
-=======
     // Warn if version is less than minVersion.
     if (result.version < result.minVersion) {
       utils.log('Browser: ' + result.browser + ' Version: ' + result.version +
@@ -94,7 +90,6 @@
           '\n some things might not work!');
     }
 
->>>>>>> 38d602f7
     return result;
   }
 };
