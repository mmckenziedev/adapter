--- conflicted
+++ resolved
@@ -205,134 +205,6 @@
     });
   },
 
-<<<<<<< HEAD
-  shimGetUserMedia: function() {
-    var constraintsToChrome_ = function(c) {
-      if (typeof c !== 'object' || c.mandatory || c.optional) {
-        return c;
-      }
-      var cc = {};
-      Object.keys(c).forEach(function(key) {
-        if (key === 'require' || key === 'advanced' || key === 'mediaSource') {
-          return;
-        }
-        var r = (typeof c[key] === 'object') ? c[key] : {ideal: c[key]};
-        if (r.exact !== undefined && typeof r.exact === 'number') {
-          r.min = r.max = r.exact;
-        }
-        var oldname_ = function(prefix, name) {
-          if (prefix) {
-            return prefix + name.charAt(0).toUpperCase() + name.slice(1);
-          }
-          return (name === 'deviceId') ? 'sourceId' : name;
-        };
-        if (r.ideal !== undefined) {
-          cc.optional = cc.optional || [];
-          var oc = {};
-          if (typeof r.ideal === 'number') {
-            oc[oldname_('min', key)] = r.ideal;
-            cc.optional.push(oc);
-            oc = {};
-            oc[oldname_('max', key)] = r.ideal;
-            cc.optional.push(oc);
-          } else {
-            oc[oldname_('', key)] = r.ideal;
-            cc.optional.push(oc);
-          }
-        }
-        if (r.exact !== undefined && typeof r.exact !== 'number') {
-          cc.mandatory = cc.mandatory || {};
-          cc.mandatory[oldname_('', key)] = r.exact;
-        } else {
-          ['min', 'max'].forEach(function(mix) {
-            if (r[mix] !== undefined) {
-              cc.mandatory = cc.mandatory || {};
-              cc.mandatory[oldname_(mix, key)] = r[mix];
-            }
-          });
-        }
-      });
-      if (c.advanced) {
-        cc.optional = (cc.optional || []).concat(c.advanced);
-      }
-      return cc;
-    };
-
-    var getUserMedia_ = function(constraints, onSuccess, onError) {
-      if (constraints.audio) {
-        constraints.audio = constraintsToChrome_(constraints.audio);
-      }
-      if (constraints.video) {
-        constraints.video = constraintsToChrome_(constraints.video);
-      }
-      logging('chrome: ' + JSON.stringify(constraints));
-      return navigator.webkitGetUserMedia(constraints, onSuccess, onError);
-    };
-    navigator.getUserMedia = getUserMedia_;
-
-    // Returns the result of getUserMedia as a Promise.
-    var getUserMediaPromise_ = function(constraints) {
-      return new Promise(function(resolve, reject) {
-        navigator.getUserMedia(constraints, resolve, reject);
-      });
-    };
-
-    if (!navigator.mediaDevices) {
-      navigator.mediaDevices = {getUserMedia: getUserMediaPromise_,
-                               enumerateDevices: function() {
-        return new Promise(function(resolve) {
-          var kinds = {audio: 'audioinput', video: 'videoinput'};
-          return MediaStreamTrack.getSources(function(devices) {
-            resolve(devices.map(function(device) {
-              return {label: device.label,
-                      kind: kinds[device.kind],
-                      deviceId: device.id,
-                      groupId: ''};
-            }));
-          });
-        });
-      }};
-    }
-
-    // A shim for getUserMedia method on the mediaDevices object.
-    // TODO(KaptenJansson) remove once implemented in Chrome stable.
-    if (!navigator.mediaDevices.getUserMedia) {
-      navigator.mediaDevices.getUserMedia = function(constraints) {
-        return getUserMediaPromise_(constraints);
-      };
-    } else {
-      // Even though Chrome 45 has navigator.mediaDevices and a getUserMedia
-      // function which returns a Promise, it does not accept spec-style
-      // constraints.
-      var origGetUserMedia = navigator.mediaDevices.getUserMedia.
-          bind(navigator.mediaDevices);
-      navigator.mediaDevices.getUserMedia = function(c) {
-        if (c) {
-          logging('spec:   ' + JSON.stringify(c)); // whitespace for alignment
-          c.audio = constraintsToChrome_(c.audio);
-          c.video = constraintsToChrome_(c.video);
-          logging('chrome: ' + JSON.stringify(c));
-        }
-        return origGetUserMedia(c);
-      }.bind(this);
-    }
-
-    // Dummy devicechange event methods.
-    // TODO(KaptenJansson) remove once implemented in Chrome stable.
-    if (typeof navigator.mediaDevices.addEventListener === 'undefined') {
-      navigator.mediaDevices.addEventListener = function() {
-        logging('Dummy mediaDevices.addEventListener called.');
-      };
-    }
-    if (typeof navigator.mediaDevices.removeEventListener === 'undefined') {
-      navigator.mediaDevices.removeEventListener = function() {
-        logging('Dummy mediaDevices.removeEventListener called.');
-      };
-    }
-  },
-
-=======
->>>>>>> 4444d65e
   // Attach a media stream to an element.
   attachMediaStream: function(element, stream) {
     logging('DEPRECATED, attachMediaStream will soon be removed.');
