
/*
 *  Copyright (c) 2016 The WebRTC project authors. All Rights Reserved.
 *
 *  Use of this source code is governed by a BSD-style license
 *  that can be found in the LICENSE file in the root of the source
 *  tree.
 */
 /* eslint-env node */
'use strict';
var logging = require('../utils.js').log;
var browserDetails = require('../utils.js').browserDetails;

var chromeShim = {
  shimMediaStream: function() {
    window.MediaStream = window.MediaStream || window.webkitMediaStream;
  },

  shimOnTrack: function() {
    if (typeof window === 'object' && window.RTCPeerConnection && !('ontrack' in
        window.RTCPeerConnection.prototype)) {
      Object.defineProperty(window.RTCPeerConnection.prototype, 'ontrack', {
        get: function() {
          return this._ontrack;
        },
        set: function(f) {
          var self = this;
          if (this._ontrack) {
            this.removeEventListener('track', this._ontrack);
            this.removeEventListener('addstream', this._ontrackpoly);
          }
          this.addEventListener('track', this._ontrack = f);
          this.addEventListener('addstream', this._ontrackpoly = function(e) {
            // onaddstream does not fire when a track is added to an existing
            // stream. But stream.onaddtrack is implemented so we use that.
            e.stream.addEventListener('addtrack', function(te) {
              var event = new Event('track');
              event.track = te.track;
              event.receiver = {track: te.track};
              event.streams = [e.stream];
              self.dispatchEvent(event);
            });
            e.stream.getTracks().forEach(function(track) {
              var event = new Event('track');
              event.track = track;
              event.receiver = {track: track};
              event.streams = [e.stream];
              this.dispatchEvent(event);
            }.bind(this));
          }.bind(this));
        }
      });
    }
  },

  shimSourceObject: function() {
    if (typeof window === 'object') {
      if (window.HTMLMediaElement &&
        !('srcObject' in window.HTMLMediaElement.prototype)) {
        // Shim the srcObject property, once, when HTMLMediaElement is found.
        Object.defineProperty(window.HTMLMediaElement.prototype, 'srcObject', {
          get: function() {
            return this._srcObject;
          },
          set: function(stream) {
            var self = this;
            // Use _srcObject as a private property for this shim
            this._srcObject = stream;
            if (this.src) {
              URL.revokeObjectURL(this.src);
            }

            if (!stream) {
              this.src = '';
              return;
            }
            this.src = URL.createObjectURL(stream);
            // We need to recreate the blob url when a track is added or
            // removed. Doing it manually since we want to avoid a recursion.
            stream.addEventListener('addtrack', function() {
              if (self.src) {
                URL.revokeObjectURL(self.src);
              }
              self.src = URL.createObjectURL(stream);
            });
            stream.addEventListener('removetrack', function() {
              if (self.src) {
                URL.revokeObjectURL(self.src);
              }
              self.src = URL.createObjectURL(stream);
            });
          }
        });
      }
    }
  },

  shimPeerConnection: function() {
    // The RTCPeerConnection object.
    window.RTCPeerConnection = function(pcConfig, pcConstraints) {
      // Translate iceTransportPolicy to iceTransports,
      // see https://code.google.com/p/webrtc/issues/detail?id=4869
      logging('PeerConnection');
      if (pcConfig && pcConfig.iceTransportPolicy) {
        pcConfig.iceTransports = pcConfig.iceTransportPolicy;
      }

      var pc = new webkitRTCPeerConnection(pcConfig, pcConstraints);
      var origGetStats = pc.getStats.bind(pc);
      pc.getStats = function(selector, successCallback, errorCallback) {
        var self = this;
        var args = arguments;

        // If selector is a function then we are in the old style stats so just
        // pass back the original getStats format to avoid breaking old users.
        if (arguments.length > 0 && typeof selector === 'function') {
          return origGetStats(selector, successCallback);
        }

        var fixChromeStats_ = function(response) {
          var standardReport = {};
          var reports = response.result();
          reports.forEach(function(report) {
            var standardStats = {
              id: report.id,
              timestamp: report.timestamp,
              type: report.type
            };
            report.names().forEach(function(name) {
              standardStats[name] = report.stat(name);
            });
            standardReport[standardStats.id] = standardStats;
          });

          return standardReport;
        };

        // shim getStats with maplike support
        var makeMapStats = (stats, legacyStats) => {
          var map = new Map(Object.keys(stats).map(key => [key, stats[key]]));
          legacyStats = legacyStats || stats;
          Object.keys(legacyStats).forEach(key => {
            map[key] = legacyStats[key];
          });
          return map;
        };

        if (arguments.length >= 2) {
          var successCallbackWrapper_ = function(response) {
            args[1](makeMapStats(fixChromeStats_(response)));
          };

          return origGetStats.apply(this, [successCallbackWrapper_,
              arguments[0]]);
        }

        // promise-support
        return new Promise(function(resolve, reject) {
          if (args.length === 1 && typeof selector === 'object') {
            origGetStats.apply(self,
                [response => resolve(makeMapStats(fixChromeStats_(response))),
                 reject]);
          } else {
            // Preserve legacy chrome stats only on legacy access of stats obj
            origGetStats.apply(self,
                [response => resolve(makeMapStats(fixChromeStats_(response),
                                                  response.result())),
                 reject]);
          }
        }).then(successCallback, errorCallback);
      };

      return pc;
    };
    window.RTCPeerConnection.prototype = webkitRTCPeerConnection.prototype;

    // wrap static methods. Currently just generateCertificate.
    if (webkitRTCPeerConnection.generateCertificate) {
      Object.defineProperty(window.RTCPeerConnection, 'generateCertificate', {
        get: function() {
          return webkitRTCPeerConnection.generateCertificate;
        }
      });
    }

<<<<<<< HEAD
    // add promise support
    ['createOffer', 'createAnswer'].forEach(function(method) {
      var nativeMethod = webkitRTCPeerConnection.prototype[method];
      webkitRTCPeerConnection.prototype[method] = function() {
        var self = this;
        if (arguments.length < 1 || (arguments.length === 1 &&
            typeof arguments[0] === 'object')) {
          var opts = arguments.length === 1 ? arguments[0] : undefined;
          return new Promise(function(resolve, reject) {
            nativeMethod.apply(self, [resolve, reject, opts]);
          });
        }
        return nativeMethod.apply(this, arguments);
      };
    });

    ['setLocalDescription', 'setRemoteDescription', 'addIceCandidate']
        .forEach(function(method) {
          var nativeMethod = webkitRTCPeerConnection.prototype[method];
          webkitRTCPeerConnection.prototype[method] = function() {
            var args = arguments;
            var self = this;
            args[0] = new ((method === 'addIceCandidate') ?
                RTCIceCandidate : RTCSessionDescription)(args[0]);
            var promise = new Promise(function(resolve, reject) {
              nativeMethod.apply(self, [args[0], resolve, reject]);
=======
    // add promise support -- natively available in Chrome 51
    if (browserDetails.version < 51) {
      ['createOffer', 'createAnswer'].forEach(function(method) {
        var nativeMethod = webkitRTCPeerConnection.prototype[method];
        webkitRTCPeerConnection.prototype[method] = function() {
          var self = this;
          if (arguments.length < 1 || (arguments.length === 1 &&
              typeof arguments[0] === 'object')) {
            var opts = arguments.length === 1 ? arguments[0] : undefined;
            return new Promise(function(resolve, reject) {
              nativeMethod.apply(self, [resolve, reject, opts]);
>>>>>>> 4c2c6351
            });
          }
          return nativeMethod.apply(this, arguments);
        };
      });

      ['setLocalDescription', 'setRemoteDescription', 'addIceCandidate']
          .forEach(function(method) {
            var nativeMethod = webkitRTCPeerConnection.prototype[method];
            webkitRTCPeerConnection.prototype[method] = function() {
              var args = arguments;
              var self = this;
              args[0] = new ((method === 'addIceCandidate') ?
                  RTCIceCandidate : RTCSessionDescription)(args[0]);
              var promise = new Promise(function(resolve, reject) {
                nativeMethod.apply(self, [args[0], resolve, reject]);
              });
              if (args.length < 2) {
                return promise;
              }
              return promise.then(function() {
                args[1].apply(null, []);
              },
              function(err) {
                if (args.length >= 3) {
                  args[2].apply(null, [err]);
                }
              });
            };
          });
    }
  },

  // Attach a media stream to an element.
  attachMediaStream: function(element, stream) {
    logging('DEPRECATED, attachMediaStream will soon be removed.');
    if (browserDetails.version >= 43) {
      element.srcObject = stream;
    } else if (typeof element.src !== 'undefined') {
      element.src = URL.createObjectURL(stream);
    } else {
      logging('Error attaching stream to element.');
    }
  },

  reattachMediaStream: function(to, from) {
    logging('DEPRECATED, reattachMediaStream will soon be removed.');
    if (browserDetails.version >= 43) {
      to.srcObject = from.srcObject;
    } else {
      to.src = from.src;
    }
  }
};


// Expose public methods.
module.exports = {
  shimMediaStream: chromeShim.shimMediaStream,
  shimOnTrack: chromeShim.shimOnTrack,
  shimSourceObject: chromeShim.shimSourceObject,
  shimPeerConnection: chromeShim.shimPeerConnection,
  shimGetUserMedia: require('./getusermedia'),
  attachMediaStream: chromeShim.attachMediaStream,
  reattachMediaStream: chromeShim.reattachMediaStream
};<|MERGE_RESOLUTION|>--- conflicted
+++ resolved
@@ -183,34 +183,6 @@
       });
     }
 
-<<<<<<< HEAD
-    // add promise support
-    ['createOffer', 'createAnswer'].forEach(function(method) {
-      var nativeMethod = webkitRTCPeerConnection.prototype[method];
-      webkitRTCPeerConnection.prototype[method] = function() {
-        var self = this;
-        if (arguments.length < 1 || (arguments.length === 1 &&
-            typeof arguments[0] === 'object')) {
-          var opts = arguments.length === 1 ? arguments[0] : undefined;
-          return new Promise(function(resolve, reject) {
-            nativeMethod.apply(self, [resolve, reject, opts]);
-          });
-        }
-        return nativeMethod.apply(this, arguments);
-      };
-    });
-
-    ['setLocalDescription', 'setRemoteDescription', 'addIceCandidate']
-        .forEach(function(method) {
-          var nativeMethod = webkitRTCPeerConnection.prototype[method];
-          webkitRTCPeerConnection.prototype[method] = function() {
-            var args = arguments;
-            var self = this;
-            args[0] = new ((method === 'addIceCandidate') ?
-                RTCIceCandidate : RTCSessionDescription)(args[0]);
-            var promise = new Promise(function(resolve, reject) {
-              nativeMethod.apply(self, [args[0], resolve, reject]);
-=======
     // add promise support -- natively available in Chrome 51
     if (browserDetails.version < 51) {
       ['createOffer', 'createAnswer'].forEach(function(method) {
@@ -222,7 +194,6 @@
             var opts = arguments.length === 1 ? arguments[0] : undefined;
             return new Promise(function(resolve, reject) {
               nativeMethod.apply(self, [resolve, reject, opts]);
->>>>>>> 4c2c6351
             });
           }
           return nativeMethod.apply(this, arguments);
