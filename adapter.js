--- conflicted
+++ resolved
@@ -304,7 +304,6 @@
           cc.optional.push(oc);
         }
       }
-<<<<<<< HEAD
       if (r.exact !== undefined && typeof r.exact !== 'number') {
         cc.mandatory = cc.mandatory || {};
         cc.mandatory[oldname('', key)] = r.exact;
@@ -324,12 +323,6 @@
   };
 
   getUserMedia = function(c, onSuccess, onError) {
-    console.log('spec:   ' + JSON.stringify(c)); // whitespace for alignment
-=======
-      return cc;
-    };
-    webrtcUtils.log('spec:   ' + JSON.stringify(c)); // whitespace for alignment
->>>>>>> 63cce45d
     c.audio = constraintsToChrome(c.audio);
     c.video = constraintsToChrome(c.video);
     webrtcUtils.log('chrome: ' + JSON.stringify(c));
@@ -337,24 +330,6 @@
   };
   navigator.getUserMedia = getUserMedia;
 
-<<<<<<< HEAD
-=======
-  // Attach a media stream to an element.
-  attachMediaStream = function(element, stream) {
-    if (typeof element.srcObject !== 'undefined') {
-      element.srcObject = stream;
-    } else if (typeof element.src !== 'undefined') {
-      element.src = URL.createObjectURL(stream);
-    } else {
-      webrtcUtils.log('Error attaching stream to element.');
-    }
-  };
-
-  reattachMediaStream = function(to, from) {
-    to.src = from.src;
-  };
-
->>>>>>> 63cce45d
   if (!navigator.mediaDevices) {
     navigator.mediaDevices = {getUserMedia: requestUserMedia,
                               enumerateDevices: function() {
@@ -384,10 +359,10 @@
     var origGetUserMedia = navigator.mediaDevices.getUserMedia.
         bind(navigator.mediaDevices);
     navigator.mediaDevices.getUserMedia = function(c) {
-      console.log('spec:   ' + JSON.stringify(c)); // whitespace for alignment
+      webrtcUtils.log('spec:   ' + JSON.stringify(c)); // whitespace for alignment
       c.audio = constraintsToChrome(c.audio);
       c.video = constraintsToChrome(c.video);
-      console.log('chrome: ' + JSON.stringify(c));
+      webrtcUtils.log('chrome: ' + JSON.stringify(c));
       return origGetUserMedia(c);
     };
   }
@@ -396,12 +371,12 @@
   // TODO(KaptenJansson) remove once implemented in Chrome stable.
   if (typeof navigator.mediaDevices.addEventListener === 'undefined') {
     navigator.mediaDevices.addEventListener = function() {
-      console.log('Dummy mediaDevices.addEventListener called.');
+      webrtcUtils.log('Dummy mediaDevices.addEventListener called.');
     };
   }
   if (typeof navigator.mediaDevices.removeEventListener === 'undefined') {
     navigator.mediaDevices.removeEventListener = function() {
-      console.log('Dummy mediaDevices.removeEventListener called.');
+      webrtcUtils.log('Dummy mediaDevices.removeEventListener called.');
     };
   }
 
@@ -412,7 +387,7 @@
     } else if (typeof element.src !== 'undefined') {
       element.src = URL.createObjectURL(stream);
     } else {
-      console.log('Error attaching stream to element.');
+      webrtcUtils.log('Error attaching stream to element.');
     }
   };
 
