--- conflicted
+++ resolved
@@ -91,12 +91,8 @@
     var call = new Call();
     call.pc1.addStream(stream);
     call.establishConnection();
-<<<<<<< HEAD
     this.collectStatsStartTime = Date.now();
-    call.gatherStats(call.pc1, this.analyzeStats_.bind(this), this.encoderSetupTime_.bind(this), 100);
-=======
     call.gatherStats(call.pc1, this.analyzeStats_.bind(this), 1000);
->>>>>>> 3c3d2364
     setTimeoutWithProgressBar(function() {
       call.close();
       stream.getVideoTracks()[0].stop();
@@ -161,7 +157,9 @@
   },
 
   encoderSetupTime_: function(timeForFirstFrame) {
-    reportInfo('Encode setup time: ' + JSON.stringify(timeForFirstFrame - this.collectStatsStartTime) + ' ms' );
+    reportInfo('Encode setup time: ' +
+               JSON.stringify(timeForFirstFrame - this.collectStatsStartTime) +
+               ' ms' );
   },
 
   failFunc_: function() {
