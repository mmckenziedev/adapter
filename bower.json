--- conflicted
+++ resolved
@@ -1,10 +1,6 @@
 {
   "name": "webrtc-adapter",
-<<<<<<< HEAD
-  "version": "0.2.4",
-=======
   "version": "0.2.5",
->>>>>>> f0c03f38
   "description": "A shim to insulate apps from WebRTC spec changes and prefix differences",
   "repository": {
     "type": "git",
