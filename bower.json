--- conflicted
+++ resolved
@@ -1,14 +1,9 @@
 {
   "name": "webrtc-adapter",
-<<<<<<< HEAD
-  "version": "1.0.0",
+  "version": "0.3.0",
   "description": "A shim to insulate apps from WebRTC spec changes and browser prefix differences",
   "license": "BSD-3-Clause",
   "main": "out/adapter.js",
-=======
-  "version": "0.2.10",
-  "description": "A shim to insulate apps from WebRTC spec changes and prefix differences",
->>>>>>> e11f49ea
   "repository": {
     "type": "git",
     "url": "https://github.com/webrtc/adapter.git"
