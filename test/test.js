--- conflicted
+++ resolved
@@ -118,8 +118,8 @@
     t.pass('got stream.');
     var video = document.createElement('video');
 
-    // if attachMediaStream works, we should get a video
-    // at some point. This will trigger onloadedmetadata
+    // If attachMediaStream works, we should get a video
+    // at some point. This will trigger onloadedmetadata.
     // This reattaches to the second video which will trigger
     // onloadedmetadata there.
     video.onloadedmetadata = function() {
@@ -206,34 +206,19 @@
   });
 });
 
-<<<<<<< HEAD
 test('reattaching mediaStream directly', function(t) {
-=======
-test('reattachMediaStream', function(t) {
->>>>>>> 15f551be
   // onloadedmetadata had issues in Firefox < 38.
   t.plan((m.webrtcDetectedBrowser === 'firefox' &&
           m.webrtcDetectedVersion < 38) ? 2 : 4);
   var video = document.createElement('video');
-<<<<<<< HEAD
-  // if attachMediaStream works, we should get a video
-  // at some point. This will trigger onloadedmetadata
+  // If attachMediaStream works, we should get a video
+  // at some point. This will trigger onloadedmetadata.
   // This reattaches to the second video which will trigger
   // onloadedmetadata there.
   video.onloadedmetadata = function() {
     t.pass('got stream on first video with w=' + video.videoWidth +
            ',h=' + video.videoHeight);
     video2.srcObject = video.srcObject;
-=======
-  // If attachMediaStream works, we should get a video
-  // at some point. This will trigger onloadedmetadata.
-  // onloadedmetadata reattaches to the second video which
-  // will trigger onloadedmetadata there as well.
-  video.onloadedmetadata = function() {
-    t.pass('got stream on first video with w=' + video.videoWidth +
-           ',h=' + video.videoHeight);
-    m.reattachMediaStream(video2, video);
->>>>>>> 15f551be
   };
 
   var video2 = document.createElement('video');
@@ -246,14 +231,8 @@
   navigator.mediaDevices.getUserMedia(constraints)
   .then(function(stream) {
     t.pass('got stream.');
-<<<<<<< HEAD
     video.srcObject = stream;
     t.pass('srcObject set');
-    console.log(video.srcObject.id);
-=======
-    m.attachMediaStream(video, stream);
-    t.pass('attachMediaStream returned');
->>>>>>> 15f551be
   })
   .catch(function(err) {
     t.fail(err.toString());
